{
  "name": "base44-app",
  "private": true,
  "version": "0.0.0",
  "scripts": {
    "start": "expo start",
    "android": "expo run:android",
    "ios": "expo run:ios",
    "lint": "eslint ."
  },
  "expo": {
    "doctor": {
      "reactNativeDirectoryCheck": {
        "exclude": [
          "@base44/sdk",
<<<<<<< HEAD
          "tailwindcss-animate"
=======
          "tailwindcss-animate",
>>>>>>> 0d8b9b1d
        ]
      }
    }
  },
  "dependencies": {
    "@base44/sdk": "^0.1.2",
    "@react-native-async-storage/async-storage": "2.1.2",
    "@react-native-community/slider": "4.5.6",
    "@react-native-picker/picker": "2.11.0",
    "@react-navigation/native": "^7.1.14",
    "@react-navigation/native-stack": "^7.3.20",
    "class-variance-authority": "^0.7.1",
    "clsx": "^2.1.1",
    "date-fns": "^3.6.0",
    "expo": "53.0.12",
<<<<<<< HEAD
=======
    "expo-barcode-scanner-interface": "^3.0.0",
>>>>>>> 0d8b9b1d
    "expo-image-picker": "~16.1.4",
    "expo-linear-gradient": "~14.1.5",
    "lucide-react-native": "^0.522.0",
    "react": "19.0.0",
    "react-hook-form": "^7.54.2",
    "react-native": "0.79.4",
    "react-native-camera-kit": "^15.1.0",
    "react-native-gesture-handler": "~2.24.0",
    "react-native-reanimated": "~3.17.4",
    "react-native-safe-area-context": "5.4.0",
    "react-native-screens": "~4.11.1",
    "react-native-toast-message": "^2.3.0",
    "tailwind-merge": "^3.0.2",
    "tailwindcss-animate": "^1.0.7"
  },
  "devDependencies": {
    "@eslint/js": "^9.19.0",
    "@types/react": "~19.0.10",
    "babel-plugin-module-resolver": "^5.0.2",
    "eslint": "^9.19.0",
    "eslint-plugin-react": "^7.37.4",
    "eslint-plugin-react-hooks": "^5.0.0",
    "eslint-plugin-react-refresh": "^0.4.20",
    "globals": "^15.14.0",
    "tailwindcss": "^3.4.17",
    "typescript": "~5.8.3"
  }
}<|MERGE_RESOLUTION|>--- conflicted
+++ resolved
@@ -13,11 +13,8 @@
       "reactNativeDirectoryCheck": {
         "exclude": [
           "@base44/sdk",
-<<<<<<< HEAD
           "tailwindcss-animate"
-=======
-          "tailwindcss-animate",
->>>>>>> 0d8b9b1d
+
         ]
       }
     }
@@ -33,10 +30,7 @@
     "clsx": "^2.1.1",
     "date-fns": "^3.6.0",
     "expo": "53.0.12",
-<<<<<<< HEAD
-=======
     "expo-barcode-scanner-interface": "^3.0.0",
->>>>>>> 0d8b9b1d
     "expo-image-picker": "~16.1.4",
     "expo-linear-gradient": "~14.1.5",
     "lucide-react-native": "^0.522.0",
