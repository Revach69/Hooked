import React, { useEffect, useState } from 'react';
import { View, Text, ActivityIndicator, TouchableOpacity, StyleSheet } from 'react-native';
import AsyncStorage from '@react-native-async-storage/async-storage';
import { useNavigation, useRoute } from '@react-navigation/native';
import { db } from '../lib/firebaseConfig';
import { getDoc, doc, collection, query, where, getDocs } from 'firebase/firestore';
import { AlertCircle } from 'lucide-react-native';
import { getDoc, doc } from 'firebase/firestore';
import { db } from '../lib/firebaseConfig';


export default function JoinScreen() {

  const navigation = useNavigation();
  const route = useRoute() as any;
  const [isLoading, setIsLoading] = useState(true);
  const [error, setError] = useState<string | null>(null);

  useEffect(() => {
    handleEventJoin();
  }, []);

  const handleEventJoin = async () => {
    try {
      const eventCode = (route.params?.code || '').toUpperCase().trim();
      if (!eventCode) {
        setError('No event code provided.');
        setIsLoading(false);
        return;
      }
      const snapshot = await getDoc(doc(db, 'events', eventCode));
<<<<<<< HEAD
=======

      const docRef = doc(db, 'events', eventCode);
      const snapshot = await getDoc(docRef);
>>>>>>> 322b7617
      if (!snapshot.exists()) {
        setError('Invalid event code.');
        setIsLoading(false);
      return;
      }
<<<<<<< HEAD

=======
>>>>>>> 322b7617
      const foundEvent = snapshot.data() as any;
      const startsAt: Date | undefined = foundEvent.starts_at?.toDate
        ? foundEvent.starts_at.toDate()
        : foundEvent.starts_at
        ? new Date(foundEvent.starts_at)
        : undefined;
      const expiresAt: Date | undefined = foundEvent.expires_at?.toDate
        ? foundEvent.expires_at.toDate()
        : foundEvent.expires_at
        ? new Date(foundEvent.expires_at)
        : undefined;

      if (!startsAt || !expiresAt) {
        setError('This event is not configured correctly. Please contact the organizer.');
        setIsLoading(false);
        return;
      }
      const now = new Date();
      if (now < startsAt) {
<<<<<<< HEAD
=======
      const foundEvent = snapshot.data();
        if (!foundEvent.starts_at || !foundEvent.expires_at) {
          setError('This event is not configured correctly. Please contact the organizer.');
          setIsLoading(false);
        return;
      }
      const startsAt = foundEvent.starts_at.toDate ? foundEvent.starts_at.toDate() : new Date(foundEvent.starts_at);
      const expiresAt = foundEvent.expires_at.toDate ? foundEvent.expires_at.toDate() : new Date(foundEvent.expires_at);

      const nowUTC = new Date().toISOString();
      if (nowUTC < startsAt.toISOString()) {
>>>>>>> 322b7617
        setError("This event hasn't started yet. Try again soon!");
        setIsLoading(false);
        return;
      }
      if (now >= expiresAt) {
<<<<<<< HEAD
=======
      if (nowUTC >= expiresAt.toISOString()) {
>>>>>>> 322b7617
        setError('This event has ended.');
        setIsLoading(false);
        return;
      }
      await AsyncStorage.multiSet([
        ['currentEventId', foundEvent.id],
        ['currentEventCode', foundEvent.code],
      ]);
      const existingSessionId = await AsyncStorage.getItem('currentSessionId');
      if (existingSessionId) {
        try {
          const q = query(
            collection(db, 'events', foundEvent.id, 'profiles'),
            where('session_id', '==', existingSessionId)
          );
          const profileSnap = await getDocs(q);
          if (!profileSnap.empty) {
            navigation.navigate('Discovery' as never);
            return;
          }
        } catch (e) {
          console.log('Error checking existing profile', e);
        }
      }
      navigation.navigate('Consent' as never);
    } catch (e) {
      console.log('Error processing event join', e);
      setError('Unable to process event access. Please try again.');
      setIsLoading(false);
    }
  };

  const handleGoHome = () => {
    navigation.navigate('Home' as never);
  };

  if (isLoading) {
    return (
      <View style={styles.container}>
        <ActivityIndicator size="large" color="#8b5cf6" />
        <Text style={styles.title}>Joining Event...</Text>
        <Text style={styles.text}>Please wait while we verify your event access.</Text>
      </View>
    );
  }

  if (error) {
    return (
      <View style={styles.container}>
        <View style={styles.errorIconContainer}>
          <AlertCircle size={32} color="#dc2626" />
        </View>
        <Text style={styles.title}>Unable to Join Event</Text>
        <Text style={styles.text}>{error}</Text>
        <TouchableOpacity style={styles.button} onPress={handleGoHome}>
          <Text style={styles.buttonText}>Return to Home</Text>
        </TouchableOpacity>
      </View>
    );
  }

  return (
    <View style={styles.container}>
      <Text style={styles.title}>Processing...</Text>
      <Text style={styles.text}>Redirecting you to the event.</Text>
    </View>
  );
}

const styles = StyleSheet.create({
  container: { flex: 1, justifyContent: 'center', alignItems: 'center', padding: 16, backgroundColor: '#f5f8ff' },
  title: { fontSize: 20, fontWeight: 'bold', color: '#111', marginTop: 12, marginBottom: 4, textAlign: 'center' },
  text: { color: '#6b7280', textAlign: 'center', marginBottom: 12 },
  errorIconContainer: { width: 64, height: 64, borderRadius: 32, backgroundColor: '#fee2e2', alignItems: 'center', justifyContent: 'center', marginBottom: 8 },
  button: { marginTop: 8, paddingVertical: 12, paddingHorizontal: 24, backgroundColor: '#a855f7', borderRadius: 8 },
  buttonText: { color: '#fff', fontWeight: '600' },
});
<|MERGE_RESOLUTION|>--- conflicted
+++ resolved
@@ -29,21 +29,13 @@
         return;
       }
       const snapshot = await getDoc(doc(db, 'events', eventCode));
-<<<<<<< HEAD
-=======
-
       const docRef = doc(db, 'events', eventCode);
       const snapshot = await getDoc(docRef);
->>>>>>> 322b7617
       if (!snapshot.exists()) {
         setError('Invalid event code.');
         setIsLoading(false);
       return;
       }
-<<<<<<< HEAD
-
-=======
->>>>>>> 322b7617
       const foundEvent = snapshot.data() as any;
       const startsAt: Date | undefined = foundEvent.starts_at?.toDate
         ? foundEvent.starts_at.toDate()
@@ -63,8 +55,6 @@
       }
       const now = new Date();
       if (now < startsAt) {
-<<<<<<< HEAD
-=======
       const foundEvent = snapshot.data();
         if (!foundEvent.starts_at || !foundEvent.expires_at) {
           setError('This event is not configured correctly. Please contact the organizer.');
@@ -76,16 +66,12 @@
 
       const nowUTC = new Date().toISOString();
       if (nowUTC < startsAt.toISOString()) {
->>>>>>> 322b7617
         setError("This event hasn't started yet. Try again soon!");
         setIsLoading(false);
         return;
       }
       if (now >= expiresAt) {
-<<<<<<< HEAD
-=======
       if (nowUTC >= expiresAt.toISOString()) {
->>>>>>> 322b7617
         setError('This event has ended.');
         setIsLoading(false);
         return;
