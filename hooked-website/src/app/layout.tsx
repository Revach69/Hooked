import type { Metadata } from "next";
import { Geist, Geist_Mono } from "next/font/google";
import "./globals.css";
import Link from "next/link";
<<<<<<< HEAD
import GoogleAnalytics from "../components/GoogleAnalytics";
import SocialLinks from "../components/SocialLinks";
=======
import Script from "next/script";
import SocialLinks from "../components/SocialLinks";
import AppStoreButtons from "../components/AppStoreButtons";
import RouteTracker from "../components/RouteTracker";
>>>>>>> 3d1b2f74

const geistSans = Geist({
  variable: "--font-geist-sans",
  subsets: ["latin"],
});

const geistMono = Geist_Mono({
  variable: "--font-geist-mono",
  subsets: ["latin"],
});

export const metadata: Metadata = {
  title: "Hooked - Meet Singles IRL at Events | Real-Life Dating App",
  description: "Connect with singles at events in real life. Scan QR codes at parties, weddings, conferences & more. No swiping, just real connections.",
  keywords: "dating app, singles events, real life dating, event networking, QR code dating, party dating, conference dating, wedding dating",
  authors: [{ name: "Hooked" }],
  creator: "Hooked",
  publisher: "Hooked",
  formatDetection: {
    email: false,
    address: false,
    telephone: false,
  },
  metadataBase: new URL('https://hooked-app.com'),
  alternates: {
    canonical: '/',
  },
  openGraph: {
    title: "Hooked - Meet Singles IRL at Events",
    description: "Connect with singles at events in real life. Scan QR codes at parties, weddings, conferences & more.",
    url: 'https://hooked-app.com',
    siteName: 'Hooked',
    images: [
      {
        url: '/Hooked Full Logo.png',
        width: 1200,
        height: 630,
        alt: 'Hooked - Real-life dating app for events',
      },
    ],
    locale: 'en_US',
    type: 'website',
  },
  twitter: {
    card: 'summary_large_image',
    title: "Hooked - Meet Singles IRL at Events",
    description: "Connect with singles at events in real life. Scan QR codes at parties, weddings, conferences & more.",
    images: ['/Hooked Full Logo.png'],
  },
  robots: {
    index: true,
    follow: true,
    googleBot: {
      index: true,
      follow: true,
      'max-video-preview': -1,
      'max-image-preview': 'large',
      'max-snippet': -1,
    },
  },
  icons: {
    icon: '/favicon.ico',
    apple: '/icon.png',
  },
};

export default function RootLayout({
  children,
}: Readonly<{
  children: React.ReactNode;
}>) {
  return (
    <html lang="en">
      <head>
        {/* Smart App Banner - triggers native App Store modal on iOS */}
        <meta name="apple-itunes-app" content="app-id=6748921014, app-argument=hooked://join?code=EVENT_CODE" />
        
        {/* Preload critical images for faster loading */}
        <link 
          rel="preload" 
          href="/Hooked Full Logo.png" 
          as="image" 
          type="image/png"
        />
        <link 
          rel="preload" 
          href="/Site Image.png" 
          as="image" 
          type="image/png"
          media="(max-width: 767px)"
        />
        <link 
          rel="preload" 
          href="/about - hero.JPG" 
          as="image" 
          type="image/jpeg"
          media="(max-width: 767px)"
        />
        

        {/* Structured Data for Organization */}
        <script
          type="application/ld+json"
          dangerouslySetInnerHTML={{
            __html: JSON.stringify({
              "@context": "https://schema.org",
              "@type": "Organization",
              "name": "Hooked",
              "url": "https://hooked-app.com",
              "logo": "https://hooked-app.com/Hooked Full Logo.png",
              "description": "Real-life dating app for events",
              "sameAs": [
                "https://instagram.com/joinhooked",
                "https://www.linkedin.com/company/the-hooked-app"
              ],
              "contactPoint": {
                "@type": "ContactPoint",
                "email": "contact@hooked-app.com",
                "contactType": "customer service"
              }
            })
          }}
        />
      </head>
      <body
        className={`${geistSans.variable} ${geistMono.variable} antialiased min-h-screen flex flex-col dark-mode-bg`}
      >
<<<<<<< HEAD
        {/* Google Analytics */}
        <GoogleAnalytics />
=======
        {/* Google Analytics 4 - Using Firebase-linked property */}
        <Script
          src="https://www.googletagmanager.com/gtag/js?id=G-6YHKXLN806"
          strategy="afterInteractive"
        />
        <Script id="google-analytics" strategy="afterInteractive">
          {`
            window.dataLayer = window.dataLayer || [];
            function gtag(){dataLayer.push(arguments);}
            gtag('js', new Date());
            
            gtag('config', 'G-6YHKXLN806', {
              send_page_view: true,
              debug_mode: false
            });
            
            console.log('🚀 GA4 configured with measurement ID: G-6YHKXLN806');
          `}
        </Script>

        {/* Route tracker for Google Analytics */}
        <RouteTracker />
>>>>>>> 3d1b2f74
        
        {/* Main content */}
        <main className="flex-1">
          {children}
        </main>

        {/* Footer */}
        <footer className="dark-mode-card border-t dark-mode-border">
          <div className="max-w-7xl mx-auto px-4 sm:px-6 lg:px-8 py-12">
            <div className="flex flex-col md:flex-row justify-between items-center space-y-6 md:space-y-0">
              {/* Quick links - Centered on mobile, left on desktop */}
              <div className="flex flex-wrap justify-center md:justify-start gap-6 md:gap-8 w-full md:w-auto">
                <Link href="/contact" className="dark-mode-text hover:text-purple-600 dark:hover:text-purple-400 underline transition-colors">
                  Contact
                </Link>
                <Link href="/faq" className="dark-mode-text hover:text-purple-600 dark:hover:text-purple-400 underline transition-colors">
                  FAQ
                </Link>
                <Link href="/privacy" className="dark-mode-text hover:text-purple-600 dark:hover:text-purple-400 underline transition-colors">
                  Privacy
                </Link>
                <Link href="/terms" className="dark-mode-text hover:text-purple-600 dark:hover:text-purple-400 underline transition-colors">
                  Terms and Conditions
                </Link>
              </div>
              
              {/* Copyright - Center */}
              <div className="text-center order-3 md:order-2">
                <p className="text-gray-600 dark:text-gray-400">
                  © 2025 Hooked. All rights reserved.
                </p>
              </div>
              
              {/* App Store buttons and Social icons - Right */}
              <div className="flex flex-col sm:flex-row items-center space-y-3 sm:space-y-0 sm:space-x-4 order-2 md:order-3">
                {/* App Store Buttons */}
                <div className="flex flex-col items-center space-y-3">
<<<<<<< HEAD
                  <div className="flex flex-col sm:flex-row space-y-2 sm:space-y-0 sm:space-x-2">
                    {/* App Store Button */}
                    <a 
                      href="https://apps.apple.com/app/hooked/id6748921014" 
                      target="_blank" 
                      rel="noopener noreferrer"
                      className="hover:opacity-80 transition-opacity"
                      aria-label="Download Hooked on the App Store"
                    >
                      <img 
                        src="/Apple Store Badge.png" 
                        alt="Download on the App Store" 
                        className="h-12 w-[160px] object-contain"
                      />
                    </a>

                    {/* Play Store Button */}
                    <a 
                      href="https://play.google.com/store/apps/details?id=com.hookedapp.app" 
                      target="_blank" 
                      rel="noopener noreferrer"
                      className="hover:opacity-80 transition-opacity"
                      aria-label="Get Hooked on Google Play"
                    >
                      <img 
                        src="/Play Store Badge.png" 
                        alt="Get it on Google Play" 
                        className="h-12 w-[160px] object-contain"
                      />
                    </a>
                  </div>
=======
                  <AppStoreButtons />
>>>>>>> 3d1b2f74
                  
                  {/* Trademark Text */}
                  <p className="text-xs text-gray-500 dark:text-gray-400 text-center max-w-sm leading-relaxed">
                    Apple and the Apple logo are trademarks of Apple Inc.<br/>
                    Google Play is a trademark of Google LLC.
                  </p>
                </div>

                {/* Social Icons */}
                <SocialLinks />
              </div>
            </div>
          </div>
        </footer>
      </body>
    </html>
  );
}<|MERGE_RESOLUTION|>--- conflicted
+++ resolved
@@ -2,15 +2,10 @@
 import { Geist, Geist_Mono } from "next/font/google";
 import "./globals.css";
 import Link from "next/link";
-<<<<<<< HEAD
-import GoogleAnalytics from "../components/GoogleAnalytics";
-import SocialLinks from "../components/SocialLinks";
-=======
 import Script from "next/script";
 import SocialLinks from "../components/SocialLinks";
 import AppStoreButtons from "../components/AppStoreButtons";
 import RouteTracker from "../components/RouteTracker";
->>>>>>> 3d1b2f74
 
 const geistSans = Geist({
   variable: "--font-geist-sans",
@@ -138,10 +133,6 @@
       <body
         className={`${geistSans.variable} ${geistMono.variable} antialiased min-h-screen flex flex-col dark-mode-bg`}
       >
-<<<<<<< HEAD
-        {/* Google Analytics */}
-        <GoogleAnalytics />
-=======
         {/* Google Analytics 4 - Using Firebase-linked property */}
         <Script
           src="https://www.googletagmanager.com/gtag/js?id=G-6YHKXLN806"
@@ -164,7 +155,6 @@
 
         {/* Route tracker for Google Analytics */}
         <RouteTracker />
->>>>>>> 3d1b2f74
         
         {/* Main content */}
         <main className="flex-1">
@@ -202,41 +192,7 @@
               <div className="flex flex-col sm:flex-row items-center space-y-3 sm:space-y-0 sm:space-x-4 order-2 md:order-3">
                 {/* App Store Buttons */}
                 <div className="flex flex-col items-center space-y-3">
-<<<<<<< HEAD
-                  <div className="flex flex-col sm:flex-row space-y-2 sm:space-y-0 sm:space-x-2">
-                    {/* App Store Button */}
-                    <a 
-                      href="https://apps.apple.com/app/hooked/id6748921014" 
-                      target="_blank" 
-                      rel="noopener noreferrer"
-                      className="hover:opacity-80 transition-opacity"
-                      aria-label="Download Hooked on the App Store"
-                    >
-                      <img 
-                        src="/Apple Store Badge.png" 
-                        alt="Download on the App Store" 
-                        className="h-12 w-[160px] object-contain"
-                      />
-                    </a>
-
-                    {/* Play Store Button */}
-                    <a 
-                      href="https://play.google.com/store/apps/details?id=com.hookedapp.app" 
-                      target="_blank" 
-                      rel="noopener noreferrer"
-                      className="hover:opacity-80 transition-opacity"
-                      aria-label="Get Hooked on Google Play"
-                    >
-                      <img 
-                        src="/Play Store Badge.png" 
-                        alt="Get it on Google Play" 
-                        className="h-12 w-[160px] object-contain"
-                      />
-                    </a>
-                  </div>
-=======
                   <AppStoreButtons />
->>>>>>> 3d1b2f74
                   
                   {/* Trademark Text */}
                   <p className="text-xs text-gray-500 dark:text-gray-400 text-center max-w-sm leading-relaxed">
