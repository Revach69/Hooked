--- conflicted
+++ resolved
@@ -93,13 +93,8 @@
         applicationId "com.hookedapp.app"
         minSdkVersion rootProject.ext.minSdkVersion
         targetSdkVersion rootProject.ext.targetSdkVersion
-<<<<<<< HEAD
-        versionCode 1
-        versionName "1.1.0"
-=======
         versionCode 6
         versionName "1.1.5"
->>>>>>> 3d1b2f74
     }
     signingConfigs {
         debug {
