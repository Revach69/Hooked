--- conflicted
+++ resolved
@@ -2,11 +2,7 @@
   "expo": {
     "name": "Hooked Dev",
     "slug": "hooked",
-<<<<<<< HEAD
-    "version": "1.1.0",
-=======
     "version": "1.1.8",
->>>>>>> 3d1b2f74
     "orientation": "portrait",
     "icon": "./assets/icon.png",
     "userInterfaceStyle": "automatic",
@@ -21,12 +17,8 @@
     ],
     "ios": {
       "supportsTablet": false,
-<<<<<<< HEAD
-      "bundleIdentifier": "com.hookedapp.app.dev",
-=======
       "bundleIdentifier": "com.hookedapp.app",
       "buildNumber": "1.1.8",
->>>>>>> 3d1b2f74
       "splash": {
         "image": "./assets/icon-rounded.png",
         "resizeMode": "contain",
@@ -43,14 +35,6 @@
       ],
       "infoPlist": {
         "ITSAppUsesNonExemptEncryption": false,
-<<<<<<< HEAD
-        "NSCameraUsageDescription": "Hooked Dev needs camera access to let you take profile photos and scan QR codes at events.",
-        "NSPhotoLibraryUsageDescription": "Hooked Dev needs photo library access to let you select existing photos for your dating profile at events.",
-        "NSUserNotificationUsageDescription": "Hooked Dev needs notification access to send you alerts about new matches and messages at events.",
-        "NSLocationWhenInUseUsageDescription": "Hooked Dev needs location access to show you on the event map and help you discover nearby attendees.",
-        "NSLocationAlwaysAndWhenInUseUsageDescription": "Hooked Dev needs location access to show you on the event map and help you discover nearby attendees.",
-        "UIBackgroundModes": ["remote-notification", "location"]
-=======
         "NSCameraUsageDescription": "Hooked needs camera access to let you take profile photos and scan QR codes at events.",
         "NSPhotoLibraryUsageDescription": "Hooked needs photo library access to let you select existing photos for your dating profile at events.",
         "NSUserNotificationUsageDescription": "Hooked needs notification access to send you alerts about new matches and messages at events.",
@@ -58,7 +42,6 @@
           "remote-notification",
           "remote-notification"
         ]
->>>>>>> 3d1b2f74
       },
       "entitlements": {
         "aps-environment": "development"
@@ -80,14 +63,9 @@
           "backgroundColor": "#1a1a1a"
         }
       },
-<<<<<<< HEAD
-      "package": "com.hooked.hookeddev",
-      "googleServicesFile": "./android/app/google-services-dev.json",
-=======
       "package": "com.hookedapp.app",
       "versionCode": 8,
       "googleServicesFile": "./android/app/google-services.json",
->>>>>>> 3d1b2f74
       "intentFilters": [
         {
           "action": "VIEW",
@@ -102,13 +80,8 @@
               "host": "dev.hooked-app.com"
             },
             {
-<<<<<<< HEAD
-              "scheme": "https", 
-              "host": "dev-www.hooked-app.com"
-=======
               "scheme": "https",
               "host": "www.hooked-app.com"
->>>>>>> 3d1b2f74
             }
           ]
         }
@@ -153,16 +126,6 @@
           "androidSound": "default"
         }
       ],
-<<<<<<< HEAD
-      [
-        "@rnmapbox/maps",
-        {
-          "RNMapboxMapsImpl": "mapbox",
-          "RNMapboxMapsDownloadToken": "$MAPBOX_DOWNLOADS_TOKEN"
-        }
-      ],
-=======
->>>>>>> 3d1b2f74
       [
         "expo-build-properties",
         {
@@ -177,11 +140,7 @@
         }
       ]
     ],
-<<<<<<< HEAD
-    "scheme": "hooked-dev", 
-=======
     "scheme": "hooked",
->>>>>>> 3d1b2f74
     "extra": {
       "firebaseConfig": {
         "apiKey": "AIzaSyBhGESZT7wVnFX7zLm6_ztJJHzKL5JLhf8",
